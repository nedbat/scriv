--- conflicted
+++ resolved
@@ -44,16 +44,13 @@
         with open(file_name, encoding="utf-8") as f:
             data = yaml.safe_load(f)
         return find_nested_value(data, literal_name)
-<<<<<<< HEAD
     elif ext == ".cabal":
         with open(file_name, "r") as fp:
             return [line for line in fp if line.startswith(literal_name + ":")][0].split()[1]
-=======
     elif ext == ".cfg":
         cfg_parser = configparser.ConfigParser()
         cfg_parser.read(file_name)
         return find_nested_value(cfg_parser, literal_name)
->>>>>>> 780381a4
     else:
         raise ScrivException(
             f"Can't read literals from files like {file_name!r}"
